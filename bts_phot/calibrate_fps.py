--- conflicted
+++ resolved
@@ -416,11 +416,8 @@
                     fcqfid_dict[str(ufid)]['N_bl'] = len(mask[0])
                     if fcqfid_dict[str(ufid)]['N_bl'] < 10:
                         fp_df.loc[fp_df.fcqfid == ufid, 'flags'] += 32
-<<<<<<< HEAD
-=======
                 else:
                     fcqfid_dict[str(ufid)]['N_bl'] = 0
->>>>>>> e16e30eb
                 
                 # measure the baseline pre-peak
                 if deprecated:
